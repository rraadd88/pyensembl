--- conflicted
+++ resolved
@@ -45,17 +45,10 @@
             'Programming Language :: Python',
             'Topic :: Scientific/Engineering :: Bio-Informatics',
              ],
-<<<<<<< HEAD
         install_requires=[
             'numpy>=1.7',
             'pandas>=0.13.1',
-            'datacache',
-=======
-        requires=[
-            'numpy(>=1.7)',
-            'pandas(>=0.13.1)',
-	    'datacache(>=0.4.1)',
->>>>>>> 0dc10d8b
+            'datacache>=0.4.2',
         ],
         long_description=readme,
         packages=['pyensembl'],
